--- conflicted
+++ resolved
@@ -129,12 +129,8 @@
   - limited = True
 - disrupt_mgmt_restore:
   - disruptive = True
-<<<<<<< HEAD
-  - kubernetes = True
-=======
-  - manager_operation = True
-  - kubernetes = False
->>>>>>> 9d4f8a9b
+  - manager_operation = True
+  - kubernetes = True
   - limited = True
 - disrupt_modify_table:
   - disruptive = False
